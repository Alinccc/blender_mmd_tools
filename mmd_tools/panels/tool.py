# -*- coding: utf-8 -*-

import bpy
from bpy.types import Panel, UIList

from mmd_tools import operators
import mmd_tools.core.model as mmd_model


class _PanelBase(object):
    bl_space_type = 'VIEW_3D'
    bl_region_type = 'TOOLS'
    bl_category = 'mmd_tools'


class MMDToolsObjectPanel(_PanelBase, Panel):
    bl_idname = 'OBJECT_PT_mmd_tools_object'
    bl_label = 'Operator'
    bl_context = ''

    def draw(self, context):
        active_obj = context.active_object

        layout = self.layout

        col = layout.column(align=True)
        col.label('Edit:')
        row = col.row(align=True)
        row.operator(operators.model.CreateMMDModelRoot.bl_idname, text='Create Model')
        row.operator(operators.fileio.ImportPmx.bl_idname, text='Import Model')
        col = layout.column(align=True)
        col.operator(operators.material.ConvertMaterialsForCycles.bl_idname, text='Convert Materials For Cycles')
        if active_obj is not None and active_obj.type == 'MESH':
            col.operator('mmd_tools.separate_by_materials', text='Separate By Materials')

        if active_obj is None:
            return

        root = mmd_model.Model.findRoot(active_obj)
        if root is None:
            return

        col = self.layout.column(align=True)
        col.label('Rigidbody:')
        row = col.row(align=True)
        row.operator('mmd_tools.build_rig')
        row.operator('mmd_tools.clean_rig')
        if not root.mmd_root.is_built:
            col.label(text='Press the "Build" button before playing the physical animation.', icon='ERROR')

        col.label('Bone Constraints:')
        col.operator('mmd_tools.apply_additioinal_transform')

        col = self.layout.column(align=True)
        col.label('Import/Export:')
        col.operator(operators.fileio.ImportVmdToMMDModel.bl_idname, text='Import Motion')
        col.operator(operators.fileio.ExportPmx.bl_idname, text='Export Model')


class MMD_ROOT_UL_display_item_frames(UIList):
    def draw_item(self, context, layout, data, item, icon, active_data, active_propname, index):
        mmd_root = data
        frame = item

        if self.layout_type in {'DEFAULT'}:
            split = layout.split(0.4, False)
            if frame.is_special:
                split.label(text=frame.name, translate=False, icon_value=icon)
                row = split.row(align=True)
                row.label(text=frame.name_e, translate=False, icon_value=icon)
                row.label(text='', icon='LOCKED')
            else:
                split.prop(frame, 'name', text='', emboss=False, icon_value=icon)
                row = split.row(align=True)
                row.prop(frame, 'name_e', text='', emboss=True, icon_value=icon)
        elif self.layout_type in {'COMPACT'}:
            pass
        elif self.layout_type in {'GRID'}:
            layout.alignment = 'CENTER'
            layout.label(text="", icon_value=icon)

class MMD_ROOT_UL_display_items(UIList):
    morph_filter = bpy.props.EnumProperty(
        name="Morph Filter",
        items = [
            ('OTHER', 'Other', '', 4),
            ('MOUTH', 'Mouth', '', 3),
            ('EYE', 'Eye', '', 2),
            ('EYEBROW', 'Eye Brow', '', 1),
            ('SYSTEM', 'System', '', 0),
            ('NONE', 'All', '', 10),
            ],
        default='NONE',
        )

    def draw_item(self, context, layout, data, item, icon, active_data, active_propname, index):
        mmd_root = data

        if self.layout_type in {'DEFAULT'}:
            if item.type == 'BONE':
                ic = 'BONE_DATA'
            else:
                ic = 'SHAPEKEY_DATA'
            layout.label(text=item.name, translate=False, icon=ic)
        elif self.layout_type in {'COMPACT'}:
            pass
        elif self.layout_type in {'GRID'}:
            layout.alignment = 'CENTER'
            layout.label(text="", icon_value=icon)


    def filter_items(self, context, data, propname):
        if self.morph_filter == 'NONE' or data.name != u'表情':
            return [], []

        objects = getattr(data, propname)
        flt_flags = [~self.bitflag_filter_item] * len(objects)
        flt_neworder = []

        for i, item in enumerate(objects):
            if item.morph_category == self.morph_filter:
                flt_flags[i] = self.bitflag_filter_item

        return flt_flags, flt_neworder


    def draw_filter(self, context, layout):
        row = layout.row()
        row.prop(self, 'morph_filter')


class MMDDisplayItemsPanel(_PanelBase, Panel):
    bl_idname = 'OBJECT_PT_mmd_tools_display_items'
    bl_label = 'Display Items'
    bl_options = {'DEFAULT_CLOSED'}

    def draw(self, context):
        active_obj = context.active_object
        root = None
        if active_obj:
            root = mmd_model.Model.findRoot(active_obj)
        if root is None:
            c = self.layout.column()
            c.label('Select a MMD Model')
            return

        rig = mmd_model.Model(root)
        root = rig.rootObject()
        mmd_root = root.mmd_root
        col = self.layout.column()
        c = col.column(align=True)
        c.label('Frames')
        row = c.row()
        row.template_list(
            "MMD_ROOT_UL_display_item_frames",
            "",
            mmd_root, "display_item_frames",
            mmd_root, "active_display_item_frame",
            )
        tb = row.column()
        tb1 = tb.column(align=True)
        tb1.operator(operators.display_item.AddDisplayItemFrame.bl_idname, text='', icon='ZOOMIN')
        tb1.operator(operators.display_item.RemoveDisplayItemFrame.bl_idname, text='', icon='ZOOMOUT')
        tb.separator()
        tb1 = tb.column(align=True)
        tb1.operator(operators.display_item.MoveUpDisplayItemFrame.bl_idname, text='', icon='TRIA_UP')
        tb1.operator(operators.display_item.MoveDownDisplayItemFrame.bl_idname, text='', icon='TRIA_DOWN')
        if mmd_root.active_display_item_frame not in range(len(mmd_root.display_item_frames)):
            return
        frame = mmd_root.display_item_frames[mmd_root.active_display_item_frame]

        c = col.column(align=True)
        row = c.row()
        row.template_list(
            "MMD_ROOT_UL_display_items",
            "",
            frame, "items",
            frame, "active_item",
            )
        tb = row.column()
        tb1 = tb.column(align=True)
        tb1.operator(operators.display_item.AddDisplayItem.bl_idname, text='', icon='ZOOMIN')
        tb1.operator(operators.display_item.RemoveDisplayItem.bl_idname, text='', icon='ZOOMOUT')
        tb.separator()
        tb1 = tb.column(align=True)
        tb1.operator(operators.display_item.MoveUpDisplayItem.bl_idname, text='', icon='TRIA_UP')
        tb1.operator(operators.display_item.MoveDownDisplayItem.bl_idname, text='', icon='TRIA_DOWN')
<<<<<<< HEAD
        if frame.active_item not in range(len(frame.items)):
            return
=======
        if len(frame.items) == 0:
            return # If the list is empty we should stop drawing the panel here
>>>>>>> f5591f33
        item = frame.items[frame.active_item]
        row = col.row(align=True)
        row.prop(item, 'type', text='')
        if item.type == 'BONE':
            row.prop_search(item, 'name', rig.armature().pose, 'bones', icon='BONE_DATA', text='')

            row = col.row(align=True)
            row.operator(operators.display_item.SelectCurrentDisplayItem.bl_idname, text='Select')
        elif item.type == 'MORPH':
            row.prop(item, 'morph_category', text='')
            row.prop(item, 'name', text='')

            for i in rig.meshes():
                if i.data.shape_keys is not None and item.name in i.data.shape_keys.key_blocks:
                    row = col.row(align=True)
                    row.label(i.name+':')
                    row.prop(i.data.shape_keys.key_blocks[item.name], 'value')



class UL_Morphs(UIList):
    def draw_item(self, context, layout, data, item, icon, active_data, active_propname, index):
        if self.layout_type in {'DEFAULT'}:            
            layout.label(text=item.name, translate=False, icon='SHAPEKEY_DATA')
        elif self.layout_type in {'COMPACT'}:
            pass
        elif self.layout_type in {'GRID'}:
            layout.alignment = 'CENTER'
            layout.label(text="", icon_value=icon)
            
class UL_MaterialMorphOffsets(UIList):
    def draw_item(self, context, layout, data, item, icon, active_data, active_propname, index):
        if self.layout_type in {'DEFAULT'}:            
            layout.label(text=item.material, translate=False, icon='MATERIAL')
        elif self.layout_type in {'COMPACT'}:
            pass
        elif self.layout_type in {'GRID'}:
            layout.alignment = 'CENTER'
            layout.label(text="", icon_value=icon) 
            
               
class UL_BoneMorphOffsets(UIList):
    def draw_item(self, context, layout, data, item, icon, active_data, active_propname, index):
        if self.layout_type in {'DEFAULT'}:            
            layout.label(text=item.bone, translate=False, icon='BONE_DATA')
        elif self.layout_type in {'COMPACT'}:
            pass
        elif self.layout_type in {'GRID'}:
            layout.alignment = 'CENTER'
            layout.label(text="", icon_value=icon)    

class MMDMorphToolsPanel(_PanelBase, Panel):
    bl_idname = 'OBJECT_PT_mmd_tools_morph_tools'
    bl_label = 'Morph Tools'
    bl_options = {'DEFAULT_CLOSED'}            
    
    def draw(self, context):
        active_obj = context.active_object
        root = None
        if active_obj:
            root = mmd_model.Model.findRoot(active_obj)
        if root is None:
            c = self.layout.column()
            c.label('Select a MMD Model')
            return
        rig = mmd_model.Model(root)
        root = rig.rootObject()
        mmd_root = root.mmd_root        
        items_map = {"MATMORPH":"material_morphs", 
                 "BONEMORPH":"bone_morphs", 
                 "VTXMORPH":"vertex_morphs"}      
        col = self.layout.column()
        c = col.column(align=True)
        row = c.row()
        row.template_list(
            "UL_Morphs", "",
            mmd_root, items_map[mmd_root.active_morph_type],
            mmd_root, "active_morph"
            )
        tb = row.column()
        tb1 = tb.column(align=True)
        if mmd_root.active_morph_type == "VTXMORPH":
            tb1.operator(operators.morph.AddVertexMorph.bl_idname, text='', icon='ZOOMIN')   
        elif mmd_root.active_morph_type == "MATMORPH":
            tb1.operator(operators.morph.AddMaterialMorph.bl_idname, text='', icon='ZOOMIN')
        elif mmd_root.active_morph_type == "BONEMORPH":
            tb1.operator(operators.morph.AddBoneMorph.bl_idname, text='', icon='ZOOMIN')
        tb1.operator(operators.morph.RemoveMorph.bl_idname, text='', icon='ZOOMOUT')
        tb.separator()
        tb1 = tb.column(align=True)
        tb1.operator(operators.morph.MoveUpMorph.bl_idname, text='', icon='TRIA_UP')
        tb1.operator(operators.morph.MoveDownMorph.bl_idname, text='', icon='TRIA_DOWN')
        c.prop(mmd_root, 'active_morph_type', text='Active')  
        
        items = getattr(mmd_root, items_map[mmd_root.active_morph_type])      
        if mmd_root.active_morph < len(items):
            morph = items[mmd_root.active_morph]
            c = col.column(align=True)
            row = c.row()
            row.prop(morph, 'name')
            row = c.row()
            row.prop(morph, 'name_e')
            row = c.row()
            row.prop(morph, 'category') 
            
            if mmd_root.active_morph_type == "MATMORPH":
                self.__draw_material_data(rig, col, morph)
            elif mmd_root.active_morph_type == "BONEMORPH":
                self.__draw_bone_data(rig, col, morph)
                
                
    def __draw_material_data(self, rig, col, morph):
        meshObj = None
        for i in rig.meshes():
            meshObj = i 
            break
        if meshObj is None:
            c = col.column(align=True)
            c.label("The model mesh can't be found", icon='ERROR')
            return
        c = col.column(align=True)
        c.label('Material Offsets')
        row = c.row()
        row.template_list(
            "UL_MaterialMorphOffsets", "",
            morph, "data",
            morph, "active_material_data"
            )   
        tb = row.column()
        tb1 = tb.column(align=True)  
        tb1.operator(operators.morph.AddMaterialOffset.bl_idname, text='', icon='ZOOMIN')
        tb1.operator(operators.morph.RemoveMaterialOffset.bl_idname, text='', icon='ZOOMOUT')
        # tb.separator()
        # tb1 = tb.column(align=True)
        # tb1.operator(operators.morph.MoveUpMorph.bl_idname, text='', icon='TRIA_UP')
        # tb1.operator(operators.morph.MoveDownMorph.bl_idname, text='', icon='TRIA_DOWN')  
        if len(morph.data) == 0:
            return # If the list is empty we should stop drawing the panel here
        data = morph.data[morph.active_material_data]
        c.prop_search(data, 'material', meshObj.data, 'materials')
         
        base_mat = meshObj.data.materials[data.material] # Base Material of this Offset
        if "_temp" in base_mat.name:
            c = col.column(align=True)
            c.label('This is not a valid base material', icon='ERROR')
            return
         
        work_mat = None # Temporary material to edit this offset (and see a live preview)
        work_mat_name = base_mat.name + "_temp"
        if work_mat_name in meshObj.data.materials.keys():
            work_mat = meshObj.data.materials[work_mat_name] 
        else:
            c = col.column(align=True)
            row = c.row()
            row.operator(operators.morph.CreateWorkMaterial.bl_idname) 
            row.operator(operators.morph.ClearTempMaterials.bl_idname, text='Clear')
        if work_mat is not None:            
            c = col.column(align=True)
            row = c.row()
            row.prop(data, 'offset_type')
            row = c.row()
            row.prop(work_mat, 'diffuse_color')
            row = c.row()
            row.label('Diffuse Alpha:')
            row.prop(work_mat, 'alpha')
            row = c.row()
            row.prop(work_mat, 'specular_color') 
            row = c.row()
            row.label('Specular Alpha:')
            row.prop(work_mat, 'specular_alpha')            
            row = c.row()
            row.prop(work_mat.mmd_material, 'ambient_color')
            row = c.row()
            row.prop(work_mat.mmd_material, 'edge_color')
            row = c.row()
            row.prop(work_mat.mmd_material, 'edge_weight')
            row = c.row()
            row.prop(data, 'texture_factor')
            row = c.row()
            row.prop(data, 'sphere_texture_factor')
            row = c.row()
            row.prop(data, 'toon_texture_factor')
            row = c.row()
            row.operator(operators.morph.ApplyMaterialOffset.bl_idname, text='Apply')
            row.operator(operators.morph.ClearTempMaterials.bl_idname, text='Clear')
            
    def __draw_bone_data(self, rig, col, morph):
        armature = rig.armature()
        if armature is None:
            c = col.column(align=True)
            c.label('Armature not found', icon='ERROR')
            return
        c = col.column(align=True)
        c.label('Bone Offsets')
        row = c.row()
        row.template_list(
            "UL_BoneMorphOffsets", "",
            morph, "data",
            morph, "active_bone_data"
            )
        tb = row.column()
        tb1 = tb.column(align=True)  
        tb1.operator(operators.morph.AddBoneMorphOffset.bl_idname, text='', icon='ZOOMIN')
        tb1.operator(operators.morph.RemoveBoneMorphOffset.bl_idname, text='', icon='ZOOMOUT')
        if len(morph.data) == 0:
            return # If the list is empty we should stop drawing the panel here
        data = morph.data[morph.active_bone_data]
        c.prop_search(data, 'bone', armature.pose, 'bones')
        if data.bone in armature.pose.bones.keys():
            c = col.column(align=True)
            row = c.row()
            row.operator(operators.morph.SelectRelatedBone.bl_idname, text='Select')
            row.operator(operators.morph.EditBoneOffset.bl_idname, text='Edit')
            row.operator(operators.morph.AssignBoneToOffset.bl_idname, text='Assign')
            row = c.row()
            row.operator('pose.transforms_clear', text='Clear')
            row.operator(operators.morph.ApplyBoneOffset.bl_idname, text='Apply')
        else:
            c = col.column(align=True)
            row = c.row()
            row.operator(operators.morph.AssignBoneToOffset.bl_idname, text='Assign')
            

class UL_ObjectsMixIn(object):
    def draw_item(self, context, layout, data, item, icon, active_data, active_propname, index, flt_flag):
        if self.layout_type in {'DEFAULT', 'COMPACT'}:
            layout.prop(item, 'name', text='', emboss=False, icon=self.icon)
        elif self.layout_type in {'GRID'}:
            layout.alignment = 'CENTER'
            layout.label(text='', icon=self.icon)

    def draw_filter(self, context, layout):
        pass

    def filter_items(self, context, data, propname):
        objects = getattr(data, propname)
        flt_flags = [~self.bitflag_filter_item] * len(objects)
        flt_neworder = []

        for i, obj in enumerate(objects):
            if obj.mmd_type == self.mmd_type:
                flt_flags[i] = self.bitflag_filter_item

        return flt_flags, flt_neworder

class UL_rigidbodies(UL_ObjectsMixIn, UIList):
    mmd_type = 'RIGID_BODY'
    icon = 'MESH_ICOSPHERE'


class MMDRigidbodySelectorPanel(_PanelBase, Panel):
    bl_idname = 'OBJECT_PT_mmd_tools_rigidbody_list'
    bl_label = 'Rigid Bodies'
    bl_options = {'DEFAULT_CLOSED'}

    def draw(self, context):
        active_obj = context.active_object
        root = None
        if active_obj:
            root = mmd_model.Model.findRoot(active_obj)
        if root is None:
            c = self.layout.column()
            c.label('Select a MMD Model')
            return

        rig = mmd_model.Model(root)
        root = rig.rootObject()
        mmd_root = root.mmd_root
        col = self.layout.column()
        c = col.column(align=True)
        row = c.row()
        row.template_list(
            "UL_rigidbodies",
            "",
            context.scene, "objects",
            mmd_root, 'active_rigidbody_index',
            )
        tb = row.column()
        tb1 = tb.column(align=True)
        tb1.operator(operators.rigid_body.AddRigidBody.bl_idname, text='', icon='ZOOMIN')
        tb1.operator(operators.rigid_body.RemoveRigidBody.bl_idname, text='', icon='ZOOMOUT')


class UL_joints(UL_ObjectsMixIn, UIList):
    mmd_type = 'JOINT'
    icon = 'CONSTRAINT'

class MMDJointSelectorPanel(_PanelBase, Panel):
    bl_idname = 'OBJECT_PT_mmd_tools_joint_list'
    bl_label = 'Joints'
    bl_options = {'DEFAULT_CLOSED'}

    def draw(self, context):
        active_obj = context.active_object
        root = None
        if active_obj:
            root = mmd_model.Model.findRoot(active_obj)
        if root is None:
            c = self.layout.column()
            c.label('Select a MMD Model')
            return

        rig = mmd_model.Model(root)
        root = rig.rootObject()
        mmd_root = root.mmd_root
        
        col = self.layout.column()
        c = col.column(align=True)
        
        row = c.row()
        row.template_list(
            "UL_joints",
            "",
            context.scene, "objects",
            mmd_root, 'active_joint_index',
            )
        tb = row.column()
        tb1 = tb.column(align=True)
        tb1.operator(operators.rigid_body.AddJoint.bl_idname, text='', icon='ZOOMIN')
        tb1.operator(operators.rigid_body.RemoveJoint.bl_idname, text='', icon='ZOOMOUT')<|MERGE_RESOLUTION|>--- conflicted
+++ resolved
@@ -185,13 +185,8 @@
         tb1 = tb.column(align=True)
         tb1.operator(operators.display_item.MoveUpDisplayItem.bl_idname, text='', icon='TRIA_UP')
         tb1.operator(operators.display_item.MoveDownDisplayItem.bl_idname, text='', icon='TRIA_DOWN')
-<<<<<<< HEAD
-        if frame.active_item not in range(len(frame.items)):
-            return
-=======
         if len(frame.items) == 0:
             return # If the list is empty we should stop drawing the panel here
->>>>>>> f5591f33
         item = frame.items[frame.active_item]
         row = col.row(align=True)
         row.prop(item, 'type', text='')
